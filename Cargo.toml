[package]
name = "gooseberry"
version = "0.1.0"
authors = ["Ninjani"]
edition = "2018"
description = "a knowledge base tool combining Hypothesis web annotations with an mdBook wiki"
repository = "https://github.com/out-of-cheese-error/gooseberry"
readme = "README.md"
license = "MIT"
keywords = ["knowledge-base", "hypothesis", "cli", "markdown", "wiki"]
categories = ["command-line-utilities"]

[dependencies]
# Hypothesis
# TODO: Uses the git version of hypothesis for now to make debugging quicker, remember to change this in the end
hypothesis = {default-features = false, git = "https://github.com/out-of-cheese-error/rust-hypothesis"}
tokio = { version = "0.2", features = ["macros"] }

# mdBook
mdbook = "0.3.7"
url = "2.1.1"

# CLI
structopt = "0.3.14"

# Database
sled = "0.32.0-rc1"

# Configuration management
confy = "0.4.0"
directories-next = "1.0.1"

# Error handling
eyre = "0.4.2"
color-eyre = "0.3.2"
thiserror = "1.0.19"

# Serializing
serde = "1.0.110"
serde_json = "1.0.53"
serde_derive = "1.0.110"
bincode = "1.2.1"

# Parsing and manipulating dates
chrono = { version = "0.4.11", features = ["serde"] }
chrono-english = "0.1.4"

# Fuzzy search
skim = "0.8.1"

# Console related
dialoguer = "0.6.2"
console = "0.11.3"
termimad = "0.8.23"

<<<<<<< HEAD
# Indicator bar
indicatif = "0.15.0"
=======
[dev-dependencies]
assert_cmd = "1.0.1"
predicates = "1.0.4"
tempfile = "3.1.0"
dotenv = "0.15.0"
>>>>>>> c5ddb72d

[profile.release]
panic = 'abort'<|MERGE_RESOLUTION|>--- conflicted
+++ resolved
@@ -53,16 +53,14 @@
 console = "0.11.3"
 termimad = "0.8.23"
 
-<<<<<<< HEAD
 # Indicator bar
 indicatif = "0.15.0"
-=======
+
 [dev-dependencies]
 assert_cmd = "1.0.1"
 predicates = "1.0.4"
 tempfile = "3.1.0"
 dotenv = "0.15.0"
->>>>>>> c5ddb72d
 
 [profile.release]
 panic = 'abort'